--- conflicted
+++ resolved
@@ -141,20 +141,10 @@
 
 1. Private keys never leave your local machine
 2. Transaction details are transparent and visible before signing
-3. You can run the transaction steps in a completely offline environment
-
-<<<<<<< HEAD
-The process typically involves:
-1. Install dependencies (with internet connection)
-2. Disconnect from the internet for maximum security
-3. Execute the transaction (can be run completely offline)
-=======
-We use a different key format than XRPL usually uses, so there is a separate script that we must use after running the DR tool. Head to [scripts/xrpl-tool](./scripts/xrpl-tool); run `npm i` and `npm start` in that directory to start running the interactive tool.
->>>>>>> eec9c714
+3. You can run the transaction steps in a completely offline environment until the point of broadcasting the transaction to the chain
 
 ### XRP Ledger Recovery & Transactions
 
-<<<<<<< HEAD
 We use a specific key format for XRPL. You can use the web interface to generate the appropriate commands, or directly use the XRPL tool:
 
 ```
@@ -193,9 +183,6 @@
 # Create transaction
 npm start -- --private-key YourPrivateKey --destination XXX... --amount 10 --network mainnet
 ```
-=======
-Similar to the XRPL recovery procedure above, use the [scripts/bittensor-tool](./scripts/bittensor-tool); run `npm i` and `npm start` in that directory to start running the interactive tool.
->>>>>>> eec9c714
 
 ### Others (TON, ATOM, etc.)
 
